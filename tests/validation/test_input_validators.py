#  Copyright 2022 VMware, Inc.
#  SPDX-License-Identifier: Apache-2.0
import os
from pathlib import Path

import pytest
from prompt_toolkit.document import Document
from prompt_toolkit.validation import ValidationError
from prompt_toolkit.validation import Validator

from vmware_aria_operations_integration_sdk.validation.input_validators import (
    AdapterKeyValidator,
)
from vmware_aria_operations_integration_sdk.validation.input_validators import (
    ChainValidator,
)
from vmware_aria_operations_integration_sdk.validation.input_validators import (
    ContainerRegistryValidator,
)
from vmware_aria_operations_integration_sdk.validation.input_validators import (
    EulaValidator,
)
from vmware_aria_operations_integration_sdk.validation.input_validators import (
    ImageValidator,
)
from vmware_aria_operations_integration_sdk.validation.input_validators import (
    IntegerValidator,
)
from vmware_aria_operations_integration_sdk.validation.input_validators import (
    JavaPackageValidator,
)
from vmware_aria_operations_integration_sdk.validation.input_validators import (
    NewProjectDirectoryValidator,
)
from vmware_aria_operations_integration_sdk.validation.input_validators import (
    NotEmptyValidator,
)
from vmware_aria_operations_integration_sdk.validation.input_validators import (
    ProjectValidator,
)
from vmware_aria_operations_integration_sdk.validation.input_validators import (
    TimeValidator,
)
from vmware_aria_operations_integration_sdk.validation.input_validators import (
    UniquenessValidator,
)

rel_path = Path(__file__).resolve().parent


def test_not_empty_validator_pass():
    nev = NotEmptyValidator("NEV")
    nev.validate(Document("Not Empty"))


def test_not_empty_validator_fail_empty():
    nev = NotEmptyValidator("NEV")
    with pytest.raises(ValidationError):
        nev.validate(Document(""))


def test_not_empty_validator_fail_blank():
    nev = NotEmptyValidator("NEV")
    with pytest.raises(ValidationError):
        nev.validate(Document(" \t"))


def test_adapter_key_validator_pass():
    acv = AdapterKeyValidator()
    acv.validate(Document("valid_adapter_KEY"))


def test_adapter_key_validator_fail_blank():
    acv = AdapterKeyValidator()
    with pytest.raises(ValidationError):
        acv.validate(Document(" "))


def test_adapter_key_validator_fail_special_characters():
    acv = AdapterKeyValidator()
    with pytest.raises(ValidationError):
        acv.validate(Document("invalid_adapter(key)"))


def test_adapter_key_validator_fail_stars_with_number():
    acv = AdapterKeyValidator()
    with pytest.raises(ValidationError):
        acv.validate(Document("4_invalid_adapter"))


def test_integer_validator_pass_blank():
    iv = IntegerValidator("IV")
    iv.validate(Document(" "))


def test_integer_validator_pass_integer():
    iv = IntegerValidator("IV")
    iv.validate(Document("45"))


def test_integer_validator_fail_float():
    iv = IntegerValidator("IV")
    with pytest.raises(ValidationError):
        iv.validate(Document("45.3"))


def test_integer_validator_fail_string():
    iv = IntegerValidator("IV")
    with pytest.raises(ValidationError):
        iv.validate(Document("two"))


def test_time_validator_pass_no_unit():
    tv = TimeValidator("TV")
    tv.validate(Document("12"))


def test_time_validator_pass_s_unit():
    tv = TimeValidator("TV")
    tv.validate(Document("12s"))


def test_time_validator_pass_m_unit():
    tv = TimeValidator("TV")
    tv.validate(Document("12m"))


def test_time_validator_pass_h_unit():
    tv = TimeValidator("TV")
    tv.validate(Document("12.5h"))


def test_time_validator_fail_empty():
    tv = TimeValidator("TV")
    with pytest.raises(ValidationError):
        tv.validate(Document(""))


def test_time_validator_fail_invalid_unit():
    tv = TimeValidator("TV")
    with pytest.raises(ValidationError):
        tv.validate(Document("12r"))


def test_time_validator_fail_non_numeric():
    tv = TimeValidator("TV")
    with pytest.raises(ValidationError):
        tv.validate(Document("1two"))


def test_time_validator_fail_negative():
    tv = TimeValidator("TV")
    with pytest.raises(ValidationError):
        tv.validate(Document("-12m"))


def test_new_project_directory_validator_pass():
    npdv = NewProjectDirectoryValidator()
    npdv.validate(Document(os.path.join(rel_path, "non-existing-directory")))


def test_new_project_directory_validator_fail_file():
    npdv = NewProjectDirectoryValidator()
    with pytest.raises(ValidationError):
        npdv.validate(Document(os.path.join(rel_path, "test_input_validators.py")))


def test_new_project_directory_validator_fail_non_empty_directory():
    npdv = NewProjectDirectoryValidator()
    with pytest.raises(ValidationError):
        npdv.validate(Document(os.path.join(rel_path, "..", "validation")))


def test_uniqueness_validator_pass():
    uv = UniquenessValidator("UV", ["one", "two"])
    uv.validate(Document("three"))


def test_uniqueness_validator_fail():
    uv = UniquenessValidator("UV", ["one", "two"])
    with pytest.raises(ValidationError):
        uv.validate(Document("two"))


def test_eula_validator_pass():
    ev = EulaValidator()
    ev.validate(Document(os.path.join(rel_path, "test_mp", "eula.txt")))


def test_eula_validator_pass_empty():
    ev = EulaValidator()
    ev.validate(Document(""))


def test_eula_validator_non_existing_file():
    ev = EulaValidator()
    with pytest.raises(ValidationError):
        ev.validate(Document(os.path.join(rel_path, "test_mp", "eula_fake.txt")))


def test_eula_validator_wrong_file_type():
    ev = EulaValidator()
    with pytest.raises(ValidationError):
        ev.validate(Document(os.path.join(rel_path, "test_mp", "circle-256.png")))


def test_image_validator_pass():
    iv = ImageValidator()
    iv.validate(Document(os.path.join(rel_path, "test_mp", "circle-256.png")))


def test_image_validator_pass_empty():
    iv = ImageValidator()
    iv.validate(Document(""))


def test_image_validator_fail_non_existing_file():
    iv = ImageValidator()
    with pytest.raises(ValidationError):
        iv.validate(Document(os.path.join(rel_path, "test_mp", "square-256.png")))


def test_image_validator_fail_wrong_image_type():
    iv = ImageValidator()
    with pytest.raises(ValidationError):
        iv.validate(Document(os.path.join(rel_path, "test_mp", "circle-256.jpg")))


def test_image_validator_fail_wrong_image_size():
    iv = ImageValidator()
    with pytest.raises(ValidationError):
        iv.validate(Document(os.path.join(rel_path, "test_mp", "circle-128.png")))


def test_project_validator_pass():
    pv = ProjectValidator()
    pv.validate(Document(os.path.join(rel_path, "test_mp")))


def test_project_validator_fail_non_project_dir():
    pv = ProjectValidator()
    with pytest.raises(ValidationError):
        pv.validate(Document(os.path.join(rel_path)))


def test_project_validator_fail_non_existing_dir():
    pv = ProjectValidator()
    with pytest.raises(ValidationError):
        pv.validate(Document(os.path.join(rel_path, "fake_mp")))


class ConstValidator(Validator):
    def __init__(self, return_value):
        self.return_value = return_value

    def validate(self, document: Document):
        if not self.return_value:
            raise ValidationError()


def test_chain_validator_pass():
    cv = ChainValidator([ConstValidator(True), ConstValidator(True)])
    cv.validate(Document())


def test_chain_validator_fail():
    cv = ChainValidator([ConstValidator(True), ConstValidator(False)])
    with pytest.raises(ValidationError):
        cv.validate(Document())


def test_chain_validator_pass_document_pass():
    cv = ChainValidator(
        [ConstValidator(True), ConstValidator(True), NotEmptyValidator("NEV")]
    )
    cv.validate(Document("Not Empty"))


def test_chain_validator_pass_document_fail():
    cv = ChainValidator(
        [ConstValidator(True), ConstValidator(True), NotEmptyValidator("NEV")]
    )
    with pytest.raises(ValidationError):
        cv.validate(Document(""))


def test_container_registry_validator_dockerhub_path_pass():
    LABEL = "Container Registry Path"
    cv = ContainerRegistryValidator(LABEL)
    cv.validate(Document("namespace/docker-hub-repository"))


def test_container_registry_validator_aws_path_pass():
    LABEL = "Container Registry Path"
    cv = ContainerRegistryValidator(LABEL)
    cv.validate(
        Document(
            "123456789012.dkr.ecr.us-east-1.amazonaws.com/aws-registry-repository-test"
        )
    )


def test_container_registry_validator_artifactory_path_pass():
    LABEL = "Container Registry Path"
    cv = ContainerRegistryValidator(LABEL)
    cv.validate(Document("integration-sdk.artifactory.com/artifactory-repository-test"))


def test_container_registry_validator_fail_lowercase_letters():
    LABEL = "Container Registry Path"
    cv = ContainerRegistryValidator(LABEL)
    with pytest.raises(ValidationError) as error:
        cv.validate(Document("namespace/DOCKER-HUB-REPOSITORY"))

    assert str(error.value) == f"{LABEL} cannot contain uppercase letters"


def test_container_registry_validator_fail_invalid_character():
    LABEL = "Container Registry Path"
    cv = ContainerRegistryValidator(LABEL)
    with pytest.raises(ValidationError) as error:
        cv.validate(Document("namespace/docker-hub-repo$itory"))

    assert str(error.value) == f"{LABEL} has invalid character: $"


def test_container_registry_validator_fail_multiple_invalid_characters():
    LABEL = "Container Registry Path"
    cv = ContainerRegistryValidator(LABEL)
    with pytest.raises(ValidationError) as error:
        cv.validate(Document("name$pace/docker*hub-repo(sitory"))

    assert str(error.value) == f"{LABEL} has invalid characters: $*("


def test_container_registry_validator_fail_starts_with_special_character():
    LABEL = "Container Registry Path"
    cv = ContainerRegistryValidator(LABEL)
    with pytest.raises(ValidationError) as error:
        cv.validate(Document("_namespace/docker-hub-repository"))

    assert (
        str(error.value)
        == f"{LABEL} should start with lowercase alphanumeric character but '_' was detected"
    )


def test_container_registry_validator_fail_ends_with_special_character():
    LABEL = "Container Registry Path"
    cv = ContainerRegistryValidator(LABEL)
    with pytest.raises(ValidationError) as error:
        cv.validate(Document("namespace/docker-hub-repository-"))

    assert (
        str(error.value)
        == f"{LABEL} should end with lowercase alphanumeric character but '-' was detected"
    )


def test_container_registry_validator_fail_include_tag():
    LABEL = "Container Registry Path"
    cv = ContainerRegistryValidator(LABEL)
    with pytest.raises(ValidationError) as error:
        cv.validate(Document("namespace/docker-hub-repository:latest"))

    assert (
        str(error.value)
        == f"{LABEL} should not include a tag, but ':latest' was provided. If ':latest' "
        f"is not a tag, check that the domain is valid."
    )


def test_container_registry_validator_fail_invalid_port_with_special_character():
    LABEL = "Container Registry Path"
    cv = ContainerRegistryValidator(LABEL)
    with pytest.raises(ValidationError) as error:
        cv.validate(
            Document("namespace.docker-hub-repository:80./namespace/repository")
        )

    assert str(error.value) == f"Port should only use numbers, but '.' was detected"


def test_container_registry_validator_fail_invalid_port_6_digits():
    LABEL = "Container Registry Path"
    cv = ContainerRegistryValidator(LABEL)
    with pytest.raises(ValidationError) as error:
        cv.validate(
            Document("namespace.docker-hub-repository:123456/namespace/repository")
        )

    assert str(error.value) == f"Port must be between 0 and 65535"


def test_container_registry_validator_fail_invalid_domain_format():
    LABEL = "Container Registry Path"
    cv = ContainerRegistryValidator(LABEL)
    with pytest.raises(ValidationError) as error:
        cv.validate(Document("example_com:443/namespace/path"))

<<<<<<< HEAD
    assert str(error.value) == f"{LABEL} has invalid domain format"


def test_java_package_validator_valid_format():
    jv = JavaPackageValidator()
    jv.validate(Document("com.example"))


def test_java_package_validator_empty_value():
    jv = JavaPackageValidator()
    with pytest.raises(ValidationError):
        jv.validate(Document(""))


def test_java_package_validator_invalid_format():
    jv = JavaPackageValidator()
    with pytest.raises(ValidationError) as error:
        jv.validate(Document("com.Example"))

    assert str(error.value) == "Java Package cannot contain uppercase"
=======
    assert (
        str(error.value)
        == f"{LABEL} should not include a tag, but ':443/namespace/path' was provided. "
        f"If ':443/namespace/path' is not a tag, check that the domain is valid."
    )


def test_registry_parse():
    registry = "integration-sdk.artifactory.com/artifactory/repository/test"
    components = ContainerRegistryValidator.get_container_registry_components(registry)

    assert components["domain"] == "integration-sdk.artifactory.com"
    assert components["port"] == ""
    assert components["path"] == "artifactory/repository/test"


def test_registry_parse_with_port():
    registry = "integration-sdk.artifactory.com:443/artifactory/repository/test"
    components = ContainerRegistryValidator.get_container_registry_components(registry)

    assert components["domain"] == "integration-sdk.artifactory.com"
    assert components["port"] == "443"
    assert components["path"] == "artifactory/repository/test"


def test_registry_parse_dockerhub_io_format():
    registry = "namespace/docker-hub-repository"
    components = ContainerRegistryValidator.get_container_registry_components(registry)

    assert components["domain"] == ContainerRegistryValidator.default_domain
    assert components["port"] == ""
    assert components["path"] == "namespace/docker-hub-repository"
>>>>>>> d61312cc
<|MERGE_RESOLUTION|>--- conflicted
+++ resolved
@@ -398,28 +398,6 @@
     with pytest.raises(ValidationError) as error:
         cv.validate(Document("example_com:443/namespace/path"))
 
-<<<<<<< HEAD
-    assert str(error.value) == f"{LABEL} has invalid domain format"
-
-
-def test_java_package_validator_valid_format():
-    jv = JavaPackageValidator()
-    jv.validate(Document("com.example"))
-
-
-def test_java_package_validator_empty_value():
-    jv = JavaPackageValidator()
-    with pytest.raises(ValidationError):
-        jv.validate(Document(""))
-
-
-def test_java_package_validator_invalid_format():
-    jv = JavaPackageValidator()
-    with pytest.raises(ValidationError) as error:
-        jv.validate(Document("com.Example"))
-
-    assert str(error.value) == "Java Package cannot contain uppercase"
-=======
     assert (
         str(error.value)
         == f"{LABEL} should not include a tag, but ':443/namespace/path' was provided. "
@@ -452,4 +430,22 @@
     assert components["domain"] == ContainerRegistryValidator.default_domain
     assert components["port"] == ""
     assert components["path"] == "namespace/docker-hub-repository"
->>>>>>> d61312cc
+
+
+def test_java_package_validator_valid_format():
+    jv = JavaPackageValidator()
+    jv.validate(Document("com.example"))
+
+
+def test_java_package_validator_empty_value():
+    jv = JavaPackageValidator()
+    with pytest.raises(ValidationError):
+        jv.validate(Document(""))
+
+
+def test_java_package_validator_invalid_format():
+    jv = JavaPackageValidator()
+    with pytest.raises(ValidationError) as error:
+        jv.validate(Document("com.Example"))
+
+    assert str(error.value) == "Java Package cannot contain uppercase"