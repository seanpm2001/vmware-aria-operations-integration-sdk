--- conflicted
+++ resolved
@@ -20,13 +20,8 @@
     CONNECT_ENDPOINT, COLLECT_ENDPOINT, ADAPTER_DEFINITION_ENDPOINT
 from vrealize_operations_integration_sdk.containerized_adapter_rest_api import send_get_to_adapter, \
     send_post_to_adapter
-<<<<<<< HEAD
-from vrealize_operations_integration_sdk.describe import get_describe, ns, get_adapter_instance, get_credential_kinds, \
-    get_identifiers, is_true
-=======
 from vrealize_operations_integration_sdk.describe import ns, get_adapter_instance, get_credential_kinds, \
     get_identifiers, is_true, Describe
->>>>>>> aae6671b
 from vrealize_operations_integration_sdk.docker_wrapper import DockerWrapperError
 from vrealize_operations_integration_sdk.filesystem import mkdir
 from vrealize_operations_integration_sdk.logging_format import PTKHandler, CustomFormatter
@@ -230,18 +225,9 @@
     # TODO: Add UI code here
     # calculate_stats() ->all stats_object
     logger.info(result_bundle)
-<<<<<<< HEAD
     display_ui(result_bundle.validate(project),
                os.path.join(project.path, "logs", "validation.log"),
                verbosity,  type(result_bundle) is LongCollectionBundle)
-=======
-    if issubclass(type(result_bundle), ResponseBundle):
-        # TODO: This logic should be performed in the UI
-        ui_validation(result_bundle.validate(project),
-                      project,
-                      os.path.join(project.path, "logs", "validation.log"),
-                      verbosity)
->>>>>>> aae6671b
 
 
 def get_method(arguments):
